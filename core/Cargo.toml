--- conflicted
+++ resolved
@@ -21,8 +21,6 @@
 auto_impl = { workspace = true }
 futures = { workspace = true }
 sp-core = { workspace = true }
-<<<<<<< HEAD
-=======
 futures-timer = "3.0.3"
 
 [target.'cfg(target_family = "wasm")'.dependencies]
@@ -30,7 +28,6 @@
 getrandom = { workspace = true, features = ["js"] }
 wasm-bindgen-futures = "0.4.42"
 sp-core = { workspace = true }
->>>>>>> f6753434
 
 [dev-dependencies]
 tokio = { workspace = true, features = ["macros"] }
