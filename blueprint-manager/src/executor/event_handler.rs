--- conflicted
+++ resolved
@@ -1,59 +1,67 @@
 use crate::config::BlueprintManagerConfig;
-use crate::gadget::native::FilteredBlueprint;
+use crate::gadget::native::{get_gadget_binary, FilteredBlueprint};
 use crate::gadget::ActiveGadgets;
-use crate::sources::github::GithubBinaryFetcher;
-use crate::sources::BinarySourceFetcher;
+use crate::protocols::resolver::NativeGithubMetadata;
+use crate::sdk::utils::{
+    chmod_x_file, generate_process_arguments, generate_running_process_status_handle,
+    get_download_url, get_service_str, github_fetcher_to_native_github_metadata, hash_bytes_to_hex,
+    is_windows, msg_to_error, valid_file_exists,
+};
 use color_eyre::eyre::OptionExt;
 use gadget_io::GadgetConfig;
-<<<<<<< HEAD
-=======
 use gadget_sdk::clients::tangle::runtime::TangleEvent;
 use gadget_sdk::clients::tangle::services::{RpcServicesWithBlueprint, ServicesClient};
 use gadget_sdk::logger::Logger;
 use std::fmt::Write;
->>>>>>> c8c569aa
 use std::sync::atomic::Ordering;
 use tangle_subxt::subxt::utils::AccountId32;
 use tangle_subxt::subxt::SubstrateConfig;
-<<<<<<< HEAD
-use tangle_subxt::tangle_testnet_runtime::api::runtime_types::tangle_primitives::services::Gadget;
-=======
 use tangle_subxt::tangle_testnet_runtime::api::runtime_types::tangle_primitives::services::{
     Gadget, GadgetSourceFetcher, GithubFetcher,
 };
->>>>>>> c8c569aa
 use tangle_subxt::tangle_testnet_runtime::api::services::events::{
     JobCalled, JobResultSubmitted, PreRegistration, Registered, ServiceInitiated, Unregistered,
 };
-
-pub async fn handle_services<'a>(
+use tokio::io::AsyncWriteExt;
+
+#[allow(clippy::too_many_arguments)]
+pub async fn maybe_handle(
     blueprints: &[FilteredBlueprint],
-    fetchers: &[Box<dyn BinarySourceFetcher + 'a>],
+    onchain_services: &[NativeGithubMetadata],
+    onchain_gh_fetchers: &[GithubFetcher],
     gadget_config: &GadgetConfig,
     blueprint_manager_opts: &BlueprintManagerConfig,
     active_gadgets: &mut ActiveGadgets,
     logger: &Logger,
 ) -> color_eyre::Result<()> {
-    for fetcher in fetchers {
-        if let Err(err) = crate::sources::handle(
-            fetcher,
+    for (gh, fetcher) in onchain_services.iter().zip(onchain_gh_fetchers) {
+        let native_github_metadata = NativeGithubMetadata {
+            git: gh.git.clone(),
+            tag: gh.tag.clone(),
+            owner: gh.owner.clone(),
+            repo: gh.repo.clone(),
+            gadget_binaries: fetcher.binaries.0.clone(),
+            blueprint_id: gh.blueprint_id,
+        };
+
+        if let Err(err) = handle_github_source(
             blueprints,
+            &native_github_metadata,
             gadget_config,
             blueprint_manager_opts,
+            fetcher,
             active_gadgets,
             logger,
         )
         .await
         {
-            logger.error(err)
+            logger.warn(err)
         }
     }
 
     Ok(())
 }
 
-<<<<<<< HEAD
-=======
 #[allow(clippy::too_many_arguments)]
 async fn handle_github_source(
     blueprints: &[FilteredBlueprint],
@@ -207,7 +215,6 @@
     })
 }
 
->>>>>>> c8c569aa
 #[derive(Default, Debug)]
 pub struct EventPollResult {
     pub needs_update: bool,
@@ -345,8 +352,6 @@
                 blueprint_id: *blueprint_id,
                 services: vec![0], // Add a dummy service id for now, since it does not matter for registration mode
                 gadget: blueprint.gadget,
-                name: String::from_utf8(blueprint.metadata.name.0 .0.clone())
-                    .expect("Should be valid name"),
                 registration_mode: true,
             };
 
@@ -354,8 +359,12 @@
         }
     }
 
+    // TODO: Refactor into Vec<SourceMetadata<T>> where T: NativeGithubMetadata + [...]
+    let mut onchain_services = vec![];
     let mut fetchers = vec![];
     let mut service_ids = vec![];
+    let mut valid_blueprint_ids = vec![];
+
     let mut blueprints_filtered = vec![];
 
     for blueprint in blueprints
@@ -364,44 +373,13 @@
             blueprint_id: r.blueprint_id,
             services: r.services.iter().map(|r| r.id).collect(),
             gadget: r.blueprint.gadget.clone(),
-            name: String::from_utf8(r.blueprint.metadata.name.0 .0.clone())
-                .expect("Should be valid name"),
             registration_mode: false,
         })
         .chain(registration_blueprints)
     {
+        let mut services_for_this_blueprint = vec![];
         if let Gadget::Native(gadget) = &blueprint.gadget {
             let gadget_source = &gadget.sources.0[0];
-<<<<<<< HEAD
-            match &gadget_source.fetcher {
-                gadget_common::tangle_runtime::api::runtime_types::tangle_primitives::services::GadgetSourceFetcher::Github(gh) => {
-                    let fetcher = GithubBinaryFetcher {
-                        fetcher: gh.clone(),
-                        blueprint_id: blueprint.blueprint_id,
-                        logger,
-                        gadget_name: blueprint.name.clone(),
-                    };
-
-                    fetchers.push(Box::new(fetcher) as Box<dyn BinarySourceFetcher>);
-                },
-
-                gadget_common::tangle_runtime::api::runtime_types::tangle_primitives::services::GadgetSourceFetcher::Testing(test) => {
-                    let fetcher = crate::sources::testing::TestSourceFetcher {
-                        fetcher: test.clone(),
-                        blueprint_id: blueprint.blueprint_id,
-                        logger,
-                        gadget_name: blueprint.name.clone(),
-                    };
-
-                    fetchers.push(Box::new(fetcher));
-                },
-
-                _ => {
-                    logger.warn(
-                        "Blueprint does not contain a supported fetcher",
-                    );
-                    continue;
-=======
             if let GadgetSourceFetcher::Github(gh) = &gadget_source.fetcher {
                 let metadata = github_fetcher_to_native_github_metadata(gh, blueprint.blueprint_id);
                 onchain_services.push(metadata);
@@ -410,16 +388,15 @@
 
                 for service in &blueprint.services {
                     services_for_this_blueprint.push(*service);
->>>>>>> c8c569aa
                 }
-            }
-
-            let mut services_for_this_blueprint = vec![];
-            for service in &blueprint.services {
-                services_for_this_blueprint.push(*service);
-            }
-
-            blueprints_filtered.push(blueprint);
+
+                blueprints_filtered.push(blueprint);
+            } else {
+                logger.warn(
+                    "Blueprint does not contain a Github fetcher and thus currently unsupported",
+                );
+            }
+
             service_ids.push(services_for_this_blueprint);
         } else {
             logger
@@ -429,15 +406,16 @@
 
     logger.trace(format!(
         "OnChain services: {:?}",
-        fetchers
+        onchain_services
             .iter()
-            .map(|r| format!("{}/{}", r.blueprint_id(), r.name()))
+            .map(|r| r.git.clone())
             .collect::<Vec<_>>()
     ));
 
     // Step 3: Check to see if we need to start any new services
-    handle_services(
+    maybe_handle(
         &blueprints_filtered,
+        &onchain_services,
         &fetchers,
         gadget_config,
         gadget_manager_opts,
@@ -452,10 +430,10 @@
     // Loop through every (blueprint_id, service_id) running. See if the service is still on-chain. If not, kill it and add it to to_remove
     for (blueprint_id, process_handles) in &mut *active_gadgets {
         for (service_id, process_handle) in process_handles {
-            if !fetchers
+            if !onchain_services
                 .iter()
                 .zip(&service_ids)
-                .all(|(r, s)| r.blueprint_id() != *blueprint_id && !s.contains(service_id))
+                .all(|(r, s)| r.blueprint_id != *blueprint_id && !s.contains(service_id))
             {
                 logger.warn(format!(
                     "Killing service that is no longer on-chain: bid={blueprint_id}//sid={service_id}",
