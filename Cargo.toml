--- conflicted
+++ resolved
@@ -8,13 +8,11 @@
     "protocol-macros",
     "shell-manager",
     "shell-sdk",
-<<<<<<< HEAD
     "eigen-contracts",
     "eigen-utils",
-    "fireblocks-client", "aws",
-=======
+    "fireblocks-client",
+    "aws",
     "sdk",
->>>>>>> f6753434
 ]
 
 [workspace.package]
@@ -128,14 +126,8 @@
 ark-poly = { version = "0.4.2", default-features = false }
 ark-ec = { version = "0.4.2", default-features = false }
 ark-relations = { version = "0.4.0", default-features = false }
-<<<<<<< HEAD
 ark-serialize = { version = "0.4", default-features = false, features = ["derive"] }
 ark-inner-products = { git = "https://github.com/arkworks-rs/ripp", default-features = false }
-=======
-ark-serialize = { version = "0.4.2", default-features = false, features = [ "derive" ] }
-ark-groth16 = { version = "0.4.0", default-features = false }
-ark-circom = { git = "https://github.com/webb-tools/ark-circom.git", default-features = false }
->>>>>>> f6753434
 # ARK curves
 ark-bls12-381 = { version = "0.4", default-features = false, features = ["curve"] }
 ark-bn254 = { version = "0.4", default-features = false, features = ["curve"] }
@@ -212,7 +204,6 @@
 aws-sdk-kms = "1.29.0"
 picky-asn1-der = "0.4.1"
 
-<<<<<<< HEAD
 alloy-chains = "0.1.15"
 alloy-primitives = "0.7.2"
 alloy-dyn-abi = "0.7.2"
@@ -239,13 +230,11 @@
 alloy-transport =  {git = "https://github.com/alloy-rs/alloy", rev = "af788af"}
 alloy-transport-ws = {git = "https://github.com/alloy-rs/alloy", rev = "af788af"}
 alloy-rpc-client = {git = "https://github.com/alloy-rs/alloy", rev = "af788af"}
-=======
 # WebAssembly
 wasmtime = { version = "8.0.1", default-features = false }
 wasm-bindgen = {version = "0.2.92" }
 sp-wasm-interface = { git = "https://github.com/paritytech/polkadot-sdk", branch = "release-polkadot-v1.7.0", default-features = false }
 wasmer = { version = "4.2.6", default-features = false }
->>>>>>> f6753434
 
 [profile.dev.package.backtrace]
 opt-level = 3