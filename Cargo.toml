--- conflicted
+++ resolved
@@ -52,10 +52,7 @@
 
 gadget-blueprint-proc-macro = { path = "./macros/blueprint-proc-macro", default-features = false, version = "0.1.2" }
 gadget-blueprint-proc-macro-core = { path = "./macros/blueprint-proc-macro-core", default-features = false, version = "0.1.2" }
-<<<<<<< HEAD
-=======
 gadget-context-derive = { path = "./macros/context-derive", default-features = false, version = "0.1.0" }
->>>>>>> 0205dc90
 blueprint-metadata = { path = "./blueprint-metadata", default-features = false, version = "0.1.2" }
 cargo-tangle = { path = "./cli" }
 cargo_metadata = { version = "0.18.1" }
