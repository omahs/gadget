[workspace]
resolver = "2"
members = [
    "core",
    "common",
    "gadget-io",
    "tangle-test-utils",
    "protocol-macros",
    "shell-manager",
    "shell-sdk",
<<<<<<< HEAD
    "sdk",
    "environments/tangle", "environments/utils",
=======
    "sdk", "executor",
>>>>>>> d5ab2850
]

[workspace.package]
authors = ["Webb Technologies Inc."]
edition = "2021"
license = "Unlicense"
homepage = "https://tangle.tools"
repository = "https://github.com/webb-tools/gadget"

[workspace.dependencies]
gadget-core = { path = "./core" }
gadget-common = { path = "./common", default-features = false }
gadget-io = { path = "./gadget-io", default-features = false }
tangle-test-utils = { path = "./tangle-test-utils" }
protocol-macros = { path = "./protocol-macros" }
shell-sdk = { path = "./shell-sdk", default-features = false }
shell-manager = { path = "./shell-manager" }
tangle-environment = { path = "./environments/tangle" }
environment-utils = { path = "./environments/utils" }

snowbridge-milagro-bls = { git = "https://github.com/Snowfork/milagro_bls", default-features = false, rev = "43a5d480ed6e3b83de4cf54888680d51604199e6" }
gennaro-dkg = { git = "https://github.com/mikelodder7/gennaro-dkg.git", default-features = false, rev = "1c15242" }
pallet-jobs-rpc-runtime-api = { git = "https://github.com/webb-tools/tangle.git", branch = "main" }
pallet-jobs = { git = "https://github.com/webb-tools/tangle.git", branch = "main" }
pallet-dkg = { git = "https://github.com/webb-tools/tangle.git", branch = "main" }
pallet-zksaas = { git = "https://github.com/webb-tools/tangle.git", branch = "main" }
tangle-primitives = { git = "https://github.com/webb-tools/tangle.git", branch = "main" }
tangle-subxt = { git = "https://github.com/webb-tools/tangle.git", default-features = false, branch = "main" }
#pallet-jobs-rpc-runtime-api = { path = "../tangle/pallets/jobs/rpc/runtime-api", default-features = false }
#pallet-jobs = { path = "../tangle/pallets/jobs", default-features = false }
#pallet-dkg = { path = "../tangle/pallets/dkg", default-features = false }
#pallet-zksaas = { path = "../tangle/pallets/zksaas", default-features = false }
#tangle-primitives = { path = "../tangle/primitives", default-features = false }
#tangle-transactions = { path = "../tangle/tangle-transactions", default-features = false }
subxt-signer = { version = "0.34.0", default-features = false }
subxt = { version = "0.34.0", default-features = false }

# Round-based dependencies
round-based = { git = "https://github.com/webb-tools/round-based-protocol", features = [] }
round-based-21 = { package = "round-based", version = "0.2.1" }
round-based-zengo = { package = "round-based", git = "https://github.com/ZenGo-X/round-based-protocol", features = ["derive"] }

curv = { package = "curv-kzen", version = "0.10.0" }
digest = "0.10"
udigest = { version = "0.1", features = ["std", "derive"] }

sp-core = { git = "https://github.com/paritytech/polkadot-sdk", branch = "release-polkadot-v1.7.0", default-features = false }
sp-io = { git = "https://github.com/paritytech/polkadot-sdk", branch = "release-polkadot-v1.7.0", default-features = false }
sp-std = { git = "https://github.com/paritytech/polkadot-sdk", branch = "release-polkadot-v1.7.0", default-features = false }
sp-runtime = { git = "https://github.com/paritytech/polkadot-sdk", branch = "release-polkadot-v1.7.0", default-features = false }
sc-utils = { git = "https://github.com/paritytech/polkadot-sdk", branch = "release-polkadot-v1.7.0", default-features = false }
sp-api = { git = "https://github.com/paritytech/polkadot-sdk", branch = "release-polkadot-v1.7.0", default-features = false }
sp-application-crypto = { git = "https://github.com/paritytech/polkadot-sdk", branch = "release-polkadot-v1.7.0", default-features = false }
sp-consensus = { git = "https://github.com/paritytech/polkadot-sdk", branch = "release-polkadot-v1.7.0", default-features = false }
sp-consensus-aura = { git = "https://github.com/paritytech/polkadot-sdk", branch = "release-polkadot-v1.7.0", default-features = false }
sp-consensus-grandpa = { git = "https://github.com/paritytech/polkadot-sdk", branch = "release-polkadot-v1.7.0", default-features = false }
sp-keyring = { git = "https://github.com/paritytech/polkadot-sdk", branch = "release-polkadot-v1.7.0", default-features = false }
sp-keystore = { git = "https://github.com/paritytech/polkadot-sdk", branch = "release-polkadot-v1.7.0", default-features = false }
sp-timestamp = { git = "https://github.com/paritytech/polkadot-sdk", branch = "release-polkadot-v1.7.0", default-features = false }
sp-blockchain = { git = "https://github.com/paritytech/polkadot-sdk", branch = "release-polkadot-v1.7.0", default-features = false }
sp-block-builder = { git = "https://github.com/paritytech/polkadot-sdk", branch = "release-polkadot-v1.7.0", default-features = false }
sp-version = { git = "https://github.com/paritytech/polkadot-sdk", branch = "release-polkadot-v1.7.0", default-features = false }
sp-externalities = { git = "https://github.com/paritytech/polkadot-sdk", branch = "release-polkadot-v1.7.0", default-features = false }
sp-arithmetic = { git = "https://github.com/paritytech/polkadot-sdk", branch = "release-polkadot-v1.7.0", default-features = false }
sp-test-primitives = { git = "https://github.com/paritytech/polkadot-sdk", branch = "release-polkadot-v1.7.0", default-features = false }
sp-tracing = { git = "https://github.com/paritytech/polkadot-sdk", branch = "release-polkadot-v1.7.0", default-features = false }
sp-runtime-interface = { git = "https://github.com/paritytech/polkadot-sdk", branch = "release-polkadot-v1.7.0", default-features = false }

sc-client-api = { git = "https://github.com/paritytech/polkadot-sdk", branch = "release-polkadot-v1.7.0", default-features = false }
sc-offchain = { git = "https://github.com/paritytech/polkadot-sdk", branch = "release-polkadot-v1.7.0", default-features = false }
sc-basic-authorship = { git = "https://github.com/paritytech/polkadot-sdk", branch = "release-polkadot-v1.7.0", default-features = false  }
sc-consensus-aura = { git = "https://github.com/paritytech/polkadot-sdk", branch = "release-polkadot-v1.7.0", default-features = false  }
sc-consensus-grandpa = { git = "https://github.com/paritytech/polkadot-sdk", branch = "release-polkadot-v1.7.0", default-features = false  }
sc-executor = { git = "https://github.com/paritytech/polkadot-sdk", branch = "release-polkadot-v1.7.0", default-features = false  }
sc-service = { git = "https://github.com/paritytech/polkadot-sdk", branch = "release-polkadot-v1.7.0", default-features = false  }
sc-keystore = { git = "https://github.com/paritytech/polkadot-sdk", branch = "release-polkadot-v1.7.0", default-features = false  }
sc-telemetry = { git = "https://github.com/paritytech/polkadot-sdk", branch = "release-polkadot-v1.7.0", default-features = false  }
sc-transaction-pool-api = { git = "https://github.com/paritytech/polkadot-sdk", branch = "release-polkadot-v1.7.0", default-features = false  }
sc-cli = { git = "https://github.com/paritytech/polkadot-sdk", branch = "release-polkadot-v1.7.0", default-features = false  }
sc-consensus = { git = "https://github.com/paritytech/polkadot-sdk", branch = "release-polkadot-v1.7.0", default-features = false }
sc-transaction-pool = { git = "https://github.com/paritytech/polkadot-sdk", branch = "release-polkadot-v1.7.0", default-features = false  }
sc-rpc-api = { git = "https://github.com/paritytech/polkadot-sdk", branch = "release-polkadot-v1.7.0", default-features = false  }
sc-rpc-spec-v2 = { git = "https://github.com/paritytech/polkadot-sdk", branch = "release-polkadot-v1.7.0", default-features = false  }
sc-block-builder = { git = "https://github.com/paritytech/polkadot-sdk", branch = "release-polkadot-v1.7.0", default-features = false  }
parity-scale-codec = {version = "3.6.5", default-features = false }

prometheus-endpoint = { package = "substrate-prometheus-endpoint", git = "https://github.com/paritytech/polkadot-sdk", branch = "release-polkadot-v1.7.0", default-features = false }
substrate-test-runtime = { git = "https://github.com/paritytech/polkadot-sdk", branch = "release-polkadot-v1.7.0", default-features = false }
substrate-test-runtime-client = { git = "https://github.com/paritytech/polkadot-sdk", branch = "release-polkadot-v1.7.0", default-features = false }

substrate-build-script-utils = { git = "https://github.com/paritytech/polkadot-sdk", branch = "release-polkadot-v1.7.0", default-features = false }
pallet-im-online = { git = "https://github.com/paritytech/polkadot-sdk", branch = "release-polkadot-v1.7.0", default-features = false  }
substrate-frame-rpc-system = { git = "https://github.com/paritytech/polkadot-sdk", branch = "release-polkadot-v1.7.0", default-features = false  }
pallet-transaction-payment-rpc = { git = "https://github.com/paritytech/polkadot-sdk", branch = "release-polkadot-v1.7.0", default-features = false  }
fork-tree = { git = "https://github.com/paritytech/polkadot-sdk", branch = "release-polkadot-v1.7.0", default-features = false  }
scale-info = { version = "2.10.0", default-features = false }

frame-system = { git = "https://github.com/paritytech/polkadot-sdk", branch = "release-polkadot-v1.7.0", default-features = false  }
frame-support = { git = "https://github.com/paritytech/polkadot-sdk", branch = "release-polkadot-v1.7.0", default-features = false  }
frame-executive = { git = "https://github.com/paritytech/polkadot-sdk", branch = "release-polkadot-v1.7.0", default-features = false  }

pallet-balances = { git = "https://github.com/paritytech/polkadot-sdk", branch = "release-polkadot-v1.7.0", default-features = false  }
pallet-timestamp = { git = "https://github.com/paritytech/polkadot-sdk", branch = "release-polkadot-v1.7.0", default-features = false  }

# ARK Libraries
ark-std = { version = "0.4.0", default-features = false, features = [ "print-trace", "std" ] }
ark-crypto-primitives = { version = "0.4.0", default-features = false }
ark-ff = { version = "0.4.2", default-features = false }
ark-poly = { version = "0.4.2", default-features = false }
ark-ec = { version = "0.4.2", default-features = false }
ark-relations = { version = "0.4.0", default-features = false }
ark-serialize = { version = "0.4.2", default-features = false, features = [ "derive" ] }
ark-groth16 = { version = "0.4.0", default-features = false }
ark-circom = { git = "https://github.com/webb-tools/ark-circom.git", default-features = false }
# ARK curves
ark-bn254 = { version = "0.4", default-features = false, features = ["curve"] }
ark-secp256k1 = { version = "0.4", default-features = false }
ark-ed25519 = { version = "0.4", default-features = false }

tokio-rustls = "0.24.1"
tokio = { version = "1.32.0", default-features = false }
tokio-util = { version = "0.7.10", default-features = false }
bincode2 = { version = "2" }
bincode = "1.3.3"
byteorder = { version = "1.5.0", default-features = false }
futures-util = "0.3.30"
serde = { version = "1.0.197", default-features = false }
serde_json = "1.0"
url = { version = "2.5", default-features = false }
async-trait = "0.1.73"
log = "0.4.20"
tracing = { version = "0.1", default-features = false }
tracing-subscriber = { version = "0.3", default-features = false }
tracing-core = { version = "0.1.32", default-features = false }
parking_lot = "0.12.1"
futures = "0.3.30"
hex = { version = "0.4.3", default-features = false }
auto_impl = "1.1.0"
uuid = "1.4.1"
bytes = "1.5.0"
serde_bytes = { version = "0.11.12", default-features = false }
itertools = "0.12.0"
strum = "0.26"
clap = "4.0.32"
color-eyre = { version = "0.6", features = ["tracing-error", "color-spantrace", "issue-url"] }
hex-literal = "0.4.1"
rand = "0.8.5"
rand_core = "0.6"
getrandom = { version = "0.2.12", default-features = false }
rand_chacha = { version = "0.3.1" }
jsonrpsee = "0.16.2"
linked-hash-map = { version = "0.5.6", default-features = false }
k256 = { version = "0.13.2", default-features = false }
p256 = { version = "0.13.2", default-features = false }
signature = "2.2.0"
starknet-crypto = "0.6.1"
anyhow = "1.0.79"
libsecp256k1 = "0.7.1"
rayon = { version = "1.8.0" }
thiserror = { version = "=1.0.57" }
aes-gcm = { version = "0.10", default-features = false, features = ["aes", "alloc", "getrandom", "zeroize"] }
zeroize = { version = "1", default-features = false, features = ["alloc", "zeroize_derive"] }
substrate-prometheus-endpoint = { git = "https://github.com/paritytech/polkadot-sdk", branch = "release-polkadot-v1.7.0", default-features = false }
prometheus = { version = "0.13.0", default-features = false }
lazy_static = "1.4.0"
sqlx = "=0.7.3"
postcard = "1.0.8"
sha2 = "0.10.8"
derivation-path = "0.2.0"
libp2p = { git = "https://github.com/libp2p/rust-libp2p/", default-features = false, rev = "3644879956b6ab93b8d23553a33e8fdb838f576f" }
structopt = "0.3.26"
env_logger = "0.11.3"

# WebAssembly
wasmtime = { version = "8.0.1", default-features = false }
wasm-bindgen = {version = "0.2.92" }
sp-wasm-interface = { git = "https://github.com/paritytech/polkadot-sdk", branch = "release-polkadot-v1.7.0", default-features = false }
wasmer = { version = "4.2.6", default-features = false }

[profile.dev.package.backtrace]
opt-level = 3<|MERGE_RESOLUTION|>--- conflicted
+++ resolved
@@ -8,12 +8,9 @@
     "protocol-macros",
     "shell-manager",
     "shell-sdk",
-<<<<<<< HEAD
-    "sdk",
-    "environments/tangle", "environments/utils",
-=======
     "sdk", "executor",
->>>>>>> d5ab2850
+    "environments/tangle", 
+    "environments/utils"
 ]
 
 [workspace.package]
