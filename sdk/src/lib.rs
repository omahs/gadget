--- conflicted
+++ resolved
@@ -55,25 +55,6 @@
 #[cfg(any(feature = "std", feature = "wasm"))]
 pub mod tx;
 
-<<<<<<< HEAD
-pub use gadget_blueprint_proc_macro::*;
-
-pub fn setup_log() {
-    use tracing_subscriber::fmt::SubscriberBuilder;
-    use tracing_subscriber::util::SubscriberInitExt;
-    use tracing_subscriber::EnvFilter;
-
-    let _ = SubscriberBuilder::default()
-        .with_env_filter(EnvFilter::from_default_env())
-        .finish()
-        .try_init();
-
-    std::panic::set_hook(Box::new(|info| {
-        log::error!(target: "gadget", "Panic occurred: {info:?}");
-    }));
-}
-=======
 /// Re-exports
 pub use gadget_blueprint_proc_macro::*;
-pub use tangle_subxt;
->>>>>>> c8c569aa
+pub use tangle_subxt;