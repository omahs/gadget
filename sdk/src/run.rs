--- conflicted
+++ resolved
@@ -20,16 +20,10 @@
     ///
     /// This method should be called only during the registration mode.
     ///
-<<<<<<< HEAD
-    /// # Returns
-    /// A `Result` indicating success or an error if registration fails.
-    async fn register(&mut self) -> Result<(), Self::Error>;
-=======
     /// # Errors
     ///
     /// Returns an error if the registration fails.
-    async fn register(&self) -> Result<(), Self::Error>;
->>>>>>> 1b05803d
+    async fn register(&mut self) -> Result<(), Self::Error>;
 
     /// Performs a benchmark of the gadget's performance.
     ///
