--- conflicted
+++ resolved
@@ -2,35 +2,21 @@
 
 #![allow(clippy::module_name_repetitions)]
 
-<<<<<<< HEAD
 use crate::clients::tangle::runtime::{TangleClient, TangleConfig};
-use crate::events_watcher::substrate::{EventHandler, EventHandlerFor, LoggerEnv};
-use crate::logger::Logger;
+use crate::events_watcher::substrate::{EventHandler, EventHandlerFor};
 use subxt::OnlineClient;
-=======
-use crate::clients::tangle::runtime::TangleConfig;
->>>>>>> fbbbab7c
 
 /// An event watcher for the Tangle network.
 pub struct TangleEventsWatcher {
-<<<<<<< HEAD
-    pub logger: Logger,
+    pub span: tracing::Span,
     pub client: TangleClient,
     pub handlers: Vec<Box<dyn EventHandler<TangleConfig>>>,
-=======
-    pub span: tracing::Span,
->>>>>>> fbbbab7c
 }
 
 #[async_trait::async_trait]
 impl super::substrate::SubstrateEventWatcher<TangleConfig> for TangleEventsWatcher {
     const TAG: &'static str = "tangle";
     const PALLET_NAME: &'static str = "Services";
-<<<<<<< HEAD
-
-    fn logger(&self) -> &Logger {
-        &self.logger
-    }
 
     fn client(&self) -> &OnlineClient<TangleConfig> {
         &self.client
@@ -39,12 +25,4 @@
     fn handlers(&self) -> &Vec<EventHandlerFor<TangleConfig>> {
         &self.handlers
     }
-}
-
-impl LoggerEnv for TangleEventsWatcher {
-    fn logger(&self) -> &Logger {
-        &self.logger
-    }
-=======
->>>>>>> fbbbab7c
 }