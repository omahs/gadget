--- conflicted
+++ resolved
@@ -37,25 +37,6 @@
 
 # Substrate
 tangle-subxt = { workspace = true, optional = true }
-<<<<<<< HEAD
-subxt-signer = { workspace = true, default-features = false, features = ["subxt", "sr25519"], optional = true }
-subxt = { workspace = true, optional = true, default-features = false }
-sp-api = { workspace = true, optional = true, default-features = false }
-sp-io = { workspace = true, optional = true, default-features = false }
-sp-core = { workspace = true, optional = true, default-features = false }
-sp-application-crypto = { workspace = true, optional = true, default-features = false }
-sp-runtime = { workspace = true, optional = true, default-features = false }
-sp-tracing = { workspace = true, optional = true, default-features = false }
-sp-runtime-interface = { workspace = true, default-features = false }
-sc-service = { workspace = true, optional = true, default-features = false }
-sc-client-api = { workspace = true, optional = true, default-features = false }
-substrate-prometheus-endpoint = { workspace = true, optional = true, default-features = false }
-frame-support = { workspace = true, optional = true, default-features = false }
-linked-hash-map = { workspace = true, optional = true, default-features = false }
-
-parity-scale-codec = { workspace = true, optional = true }
-scale-info = { workspace = true, optional = true }
-=======
 subxt-signer = { workspace = true, features = ["subxt", "sr25519"], optional = true }
 subxt = { workspace = true, optional = true }
 sp-api = { workspace = true, optional = true }
@@ -73,7 +54,6 @@
 
 parity-scale-codec = { workspace = true, optional = true }
 scale-info = { workspace = true, optional = true, features = ["derive"] }
->>>>>>> 57159531
 thiserror = { workspace = true }
 
 [features]
@@ -81,27 +61,6 @@
 tangle-testnet = []
 tangle-mainnet = []
 substrate = [
-<<<<<<< HEAD
-    "gadget-core/substrate",
-    "gadget-io/default",
-    "tangle-subxt",
-    "subxt-signer",
-    "subxt/native",
-    "subxt/jsonrpsee",
-    "sp-api/default",
-    "sp-io/default",
-    "sp-core/default",
-    "sp-runtime/default",
-    "sp-application-crypto/default",
-    "sp-tracing/default",
-    "sc-service",
-    "sc-client-api",
-    "frame-support/std",
-    "linked-hash-map",
-    "substrate-prometheus-endpoint",
-    "parity-scale-codec",
-    "scale-info",
-=======
   "gadget-core/substrate",
   "gadget-io/default",
   "tangle-subxt",
@@ -133,9 +92,7 @@
     "sp-runtime/std",
     "sp-application-crypto/std",
     "sp-tracing/std",
->>>>>>> 57159531
 ]
-std = ["sqlx", "serde/std", "serde_bytes/std", "tracing/std", "tracing/attributes"]
 wasm = [
     "gadget-io/wasm",
     "serde/alloc",
