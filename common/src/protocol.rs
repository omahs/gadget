use crate::environments::GadgetEnvironment;
use crate::gadget::work_manager::TangleWorkManager;
use crate::gadget::Job;
use async_trait::async_trait;
use gadget_core::job::{BuiltExecutableJobWrapper, JobError};
use gadget_core::job_manager::{ProtocolRemote, ShutdownReason, WorkManagerInterface};
use gadget_io::tokio::sync::mpsc::UnboundedReceiver;
use parking_lot::Mutex;
use std::sync::atomic::{AtomicBool, Ordering};
use std::sync::Arc;

pub struct AsyncProtocolRemote<Env: GadgetEnvironment> {
<<<<<<< HEAD
    pub start_tx: Mutex<Option<tokio::sync::oneshot::Sender<()>>>,
    pub shutdown_tx: Mutex<Option<tokio::sync::oneshot::Sender<ShutdownReason>>>,
=======
    pub start_tx: Mutex<Option<gadget_io::tokio::sync::oneshot::Sender<()>>>,
    pub shutdown_tx: Mutex<Option<gadget_io::tokio::sync::oneshot::Sender<ShutdownReason>>>,
>>>>>>> f6753434
    pub associated_session_id: <Env::WorkManager as WorkManagerInterface>::SessionID,
    pub associated_block_id: <Env::WorkManager as WorkManagerInterface>::Clock,
    pub associated_retry_id: <Env::WorkManager as WorkManagerInterface>::RetryID,
    pub associated_task_id: <Env::WorkManager as WorkManagerInterface>::TaskID,
<<<<<<< HEAD
    pub to_async_protocol: tokio::sync::mpsc::UnboundedSender<Env::ProtocolMessage>,
=======
    pub to_async_protocol: gadget_io::tokio::sync::mpsc::UnboundedSender<Env::ProtocolMessage>,
>>>>>>> f6753434
    pub is_done: Arc<AtomicBool>,
}

#[async_trait]
pub trait AsyncProtocol<Env: GadgetEnvironment> {
    type AdditionalParams: Send + Sync + 'static;
    async fn generate_protocol_from(
        &self,
        associated_block_id: <Env::WorkManager as WorkManagerInterface>::Clock,
        associated_retry_id: <Env::WorkManager as WorkManagerInterface>::RetryID,
        associated_session_id: <Env::WorkManager as WorkManagerInterface>::SessionID,
        associated_task_id: <Env::WorkManager as WorkManagerInterface>::TaskID,
        protocol_message_rx: UnboundedReceiver<Env::ProtocolMessage>,
        additional_params: Self::AdditionalParams,
    ) -> Result<BuiltExecutableJobWrapper, JobError>;

    async fn create(
        &self,
        session_id: <Env::WorkManager as WorkManagerInterface>::SessionID,
        now: <Env::WorkManager as WorkManagerInterface>::Clock,
        retry_id: <Env::WorkManager as WorkManagerInterface>::RetryID,
        task_id: <Env::WorkManager as WorkManagerInterface>::TaskID,
        additional_params: Self::AdditionalParams,
    ) -> Result<Job<Env>, JobError> {
        let is_done = Arc::new(AtomicBool::new(false));
        let (to_async_protocol, protocol_message_rx) =
            gadget_io::tokio::sync::mpsc::unbounded_channel();
        let (start_tx, start_rx) = gadget_io::tokio::sync::oneshot::channel();
        let (shutdown_tx, shutdown_rx) = gadget_io::tokio::sync::oneshot::channel();
        let async_protocol = self
            .generate_protocol_from(
                now,
                retry_id,
                session_id,
                task_id,
                protocol_message_rx,
                additional_params,
            )
            .await?;

        let remote = AsyncProtocolRemote {
            start_tx: Mutex::new(Some(start_tx)),
            shutdown_tx: Mutex::new(Some(shutdown_tx)),
            associated_block_id: now,
            associated_retry_id: retry_id,
            associated_task_id: task_id,
            associated_session_id: session_id,
            to_async_protocol,
            is_done: is_done.clone(),
        };

        let job_manager_compatible_protocol = crate::helpers::create_job_manager_compatible_job(
            is_done,
            start_rx,
            shutdown_rx,
            async_protocol,
        );

        Ok((remote, job_manager_compatible_protocol))
    }
}

impl<Env> ProtocolRemote<TangleWorkManager> for AsyncProtocolRemote<Env>
where
    Env: GadgetEnvironment<
        RetryID = <TangleWorkManager as WorkManagerInterface>::RetryID,
        ProtocolMessage = <TangleWorkManager as WorkManagerInterface>::ProtocolMessage,
        Error = <TangleWorkManager as WorkManagerInterface>::Error,
        Clock = <TangleWorkManager as WorkManagerInterface>::Clock,
        SessionID = <TangleWorkManager as WorkManagerInterface>::SessionID,
    >,
{
    fn start(&self) -> Result<(), Env::Error> {
        self.start_tx
            .lock()
            .take()
            .ok_or_else(|| Env::Error::from("Protocol already started".to_string()))?
            .send(())
            .map_err(|_err| Env::Error::from("Unable to start protocol".to_string()))
    }

    fn session_id(&self) -> <Env::WorkManager as WorkManagerInterface>::SessionID {
        self.associated_session_id
    }

    fn started_at(&self) -> <Env::WorkManager as WorkManagerInterface>::Clock {
        self.associated_block_id
    }

    fn shutdown(&self, reason: ShutdownReason) -> Result<(), Env::Error> {
        self.shutdown_tx
            .lock()
            .take()
            .ok_or_else(|| Env::Error::from("Protocol already shutdown".to_string()))?
            .send(reason)
            .map_err(|reason| {
                Env::Error::from(format!(
                    "Unable to shutdown protocol with status {reason:?}"
                ))
            })
    }

    fn is_done(&self) -> bool {
        self.is_done.load(Ordering::SeqCst)
    }

    fn deliver_message(&self, message: Env::ProtocolMessage) -> Result<(), Env::Error> {
        self.to_async_protocol
            .send(message)
            .map_err(|err| Env::Error::from(err.to_string()))
    }

    fn has_started(&self) -> bool {
        self.start_tx.lock().is_none()
    }

    fn retry_id(&self) -> <Env::WorkManager as WorkManagerInterface>::RetryID {
        self.associated_retry_id
    }
}<|MERGE_RESOLUTION|>--- conflicted
+++ resolved
@@ -10,22 +10,13 @@
 use std::sync::Arc;
 
 pub struct AsyncProtocolRemote<Env: GadgetEnvironment> {
-<<<<<<< HEAD
-    pub start_tx: Mutex<Option<tokio::sync::oneshot::Sender<()>>>,
-    pub shutdown_tx: Mutex<Option<tokio::sync::oneshot::Sender<ShutdownReason>>>,
-=======
     pub start_tx: Mutex<Option<gadget_io::tokio::sync::oneshot::Sender<()>>>,
     pub shutdown_tx: Mutex<Option<gadget_io::tokio::sync::oneshot::Sender<ShutdownReason>>>,
->>>>>>> f6753434
     pub associated_session_id: <Env::WorkManager as WorkManagerInterface>::SessionID,
     pub associated_block_id: <Env::WorkManager as WorkManagerInterface>::Clock,
     pub associated_retry_id: <Env::WorkManager as WorkManagerInterface>::RetryID,
     pub associated_task_id: <Env::WorkManager as WorkManagerInterface>::TaskID,
-<<<<<<< HEAD
-    pub to_async_protocol: tokio::sync::mpsc::UnboundedSender<Env::ProtocolMessage>,
-=======
     pub to_async_protocol: gadget_io::tokio::sync::mpsc::UnboundedSender<Env::ProtocolMessage>,
->>>>>>> f6753434
     pub is_done: Arc<AtomicBool>,
 }
 
