--- conflicted
+++ resolved
@@ -1,11 +1,7 @@
 use crate::client::{JobsClient, PalletSubmitter};
 use crate::config::{DebugLogger, GadgetProtocol, Network, NetworkAndProtocolSetup};
 use crate::environments::GadgetEnvironment;
-<<<<<<< HEAD
-use crate::gadget::tangle::JobInitMetadata;
-=======
 use crate::gadget::tangle::TangleInitMetadata;
->>>>>>> f6753434
 use crate::gadget::WorkManagerConfig;
 use crate::keystore::{ECDSAKeyStore, KeystoreBackend};
 use crate::prometheus::PrometheusConfig;
@@ -16,10 +12,7 @@
 use gadget_core::gadget::manager::AbstractGadget;
 use gadget_core::job::{BuiltExecutableJobWrapper, JobError};
 use gadget_core::job_manager::{ProtocolMessageMetadata, ProtocolWorkManager};
-<<<<<<< HEAD
-=======
 use gadget_io::tokio::sync::mpsc::UnboundedReceiver;
->>>>>>> f6753434
 use parity_scale_codec::{Decode, Encode};
 use parking_lot::Mutex;
 use parking_lot::RwLock;
@@ -46,16 +39,6 @@
         account_id: sr25519::Public,
         key_store: ECDSAKeyStore<Self::KeystoreBackend>,
         prometheus_config: PrometheusConfig,
-<<<<<<< HEAD
-    ) -> Result<Self, Env::Error>;
-    async fn generate_protocol_from(
-        &self,
-        associated_block_id: Env::Clock,
-        associated_retry_id: Env::RetryID,
-        associated_session_id: Env::SessionID,
-        associated_task_id: Env::TaskID,
-        protocol_message_rx: UnboundedReceiver<Env::ProtocolMessage>,
-=======
     ) -> Result<Self, <Env as GadgetEnvironment>::Error>;
 
     async fn generate_protocol_from(
@@ -65,7 +48,6 @@
         associated_session_id: <Env as GadgetEnvironment>::SessionID,
         associated_task_id: <Env as GadgetEnvironment>::TaskID,
         protocol_message_rx: UnboundedReceiver<<Env as GadgetEnvironment>::ProtocolMessage>,
->>>>>>> f6753434
         additional_params: Self::AsyncProtocolParameters,
     ) -> Result<BuiltExecutableJobWrapper, JobError>;
 
@@ -81,24 +63,14 @@
     /// The provided work manager should only be used for querying recorded_messages
     async fn create_next_job(
         &self,
-<<<<<<< HEAD
-        job: JobInitMetadata,
-        work_manager: &ProtocolWorkManager<Env::WorkManager>,
-    ) -> Result<Self::AsyncProtocolParameters, Env::Error>;
-=======
         job: TangleInitMetadata,
         work_manager: &ProtocolWorkManager<<Env as GadgetEnvironment>::WorkManager>,
     ) -> Result<Self::AsyncProtocolParameters, <Env as GadgetEnvironment>::Error>;
->>>>>>> f6753434
 
     async fn process_error(
         &self,
         error: Error,
-<<<<<<< HEAD
-        _job_manager: &ProtocolWorkManager<Env::WorkManager>,
-=======
         _job_manager: &ProtocolWorkManager<<Env as GadgetEnvironment>::WorkManager>,
->>>>>>> f6753434
     ) {
         self.logger().error(format!("Error in protocol: {error}"));
     }
@@ -141,19 +113,11 @@
 
     async fn generate_protocol_from(
         &self,
-<<<<<<< HEAD
-        associated_block_id: Env::Clock,
-        associated_retry_id: Env::RetryID,
-        associated_session_id: Env::SessionID,
-        associated_task_id: Env::TaskID,
-        protocol_message_rx: UnboundedReceiver<Env::ProtocolMessage>,
-=======
         associated_block_id: <Env as GadgetEnvironment>::Clock,
         associated_retry_id: <Env as GadgetEnvironment>::RetryID,
         associated_session_id: <Env as GadgetEnvironment>::SessionID,
         associated_task_id: <Env as GadgetEnvironment>::TaskID,
         protocol_message_rx: UnboundedReceiver<<Env as GadgetEnvironment>::ProtocolMessage>,
->>>>>>> f6753434
         additional_params: <T as FullProtocolConfig<Env>>::AsyncProtocolParameters,
     ) -> Result<BuiltExecutableJobWrapper, JobError> {
         T::generate_protocol_from(
@@ -208,26 +172,12 @@
 {
     async fn create_next_job(
         &self,
-<<<<<<< HEAD
-        job: JobInitMetadata,
-=======
         job: TangleInitMetadata,
->>>>>>> f6753434
         work_manager: &ProtocolWorkManager<Env::WorkManager>,
     ) -> Result<<Self as AsyncProtocol<Env>>::AdditionalParams, Env::Error> {
         T::create_next_job(self, job, work_manager).await
     }
 
-<<<<<<< HEAD
-    async fn generate_work_manager(
-        &self,
-        clock: Arc<RwLock<Option<<Env as GadgetEnvironment>::Clock>>>,
-    ) -> <Env as GadgetEnvironment>::WorkManager {
-        T::generate_work_manager(self, clock).await
-    }
-
-=======
->>>>>>> f6753434
     async fn process_event(
         &self,
         notification: <Env as GadgetEnvironment>::Event,
