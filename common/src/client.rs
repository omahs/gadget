use crate::debug_logger::DebugLogger;
use crate::environments::GadgetEnvironment;
use async_trait::async_trait;
use gadget_core::gadget::general::Client;
use sp_core::Pair;
use std::sync::Arc;
<<<<<<< HEAD
use subxt::tx::Payload;
use tangle_subxt::subxt::{self, OnlineClient};
=======
#[cfg(feature = "substrate")]
use tangle_subxt::subxt::{self};
>>>>>>> 57159531

pub struct JobsClient<Env: GadgetEnvironment> {
    pub client: Arc<Env::Client>,
    logger: DebugLogger,
    pub(crate) tx_manager: Env::TransactionManager,
}

impl<Env: GadgetEnvironment> JobsClient<Env> {
    pub fn logger(&self) -> &DebugLogger {
        &self.logger
    }
}

impl<Env: GadgetEnvironment> Clone for JobsClient<Env> {
    fn clone(&self) -> Self {
        Self {
            client: self.client.clone(),
            logger: self.logger.clone(),
            tx_manager: self.tx_manager.clone(),
        }
    }
}

pub async fn create_client<Env: GadgetEnvironment>(
    client: Env::Client,
    logger: DebugLogger,
    tx_manager: Env::TransactionManager,
) -> Result<JobsClient<Env>, crate::Error> {
    Ok(JobsClient {
        client: Arc::new(client),
        logger,
        tx_manager,
    })
}

pub async fn exec_client_function<C, F, T>(client: &C, function: F) -> T
where
    for<'a> F: FnOnce(&'a C) -> T,
    C: Clone + Send + Sync + 'static,
    T: Send + 'static,
    F: Send + 'static,
{
    let client = client.clone();
    gadget_io::tokio::task::spawn_blocking(move || function(&client))
        .await
        .expect("Failed to spawn blocking task")
}

#[async_trait]
impl<Env: GadgetEnvironment> Client<Env::Event> for JobsClient<Env> {
    async fn next_event(&self) -> Option<Env::Event> {
        self.client.next_event().await
    }

    async fn latest_event(&self) -> Option<Env::Event> {
        self.client.latest_event().await
    }
}

/// A [`Signer`] implementation that can be constructed from an [`sp_core::Pair`].
#[cfg(feature = "substrate")]
#[derive(Clone)]
pub struct PairSigner<T: subxt::Config> {
    account_id: T::AccountId,
    signer: sp_core::sr25519::Pair,
}

#[cfg(feature = "substrate")]
impl<T: subxt::Config> PairSigner<T>
where
    T::AccountId: From<[u8; 32]>,
{
    pub fn new(signer: sp_core::sr25519::Pair) -> Self {
        let account_id = T::AccountId::from(signer.public().into());
        Self { account_id, signer }
    }
}

#[cfg(feature = "substrate")]
impl<T: subxt::Config> subxt::tx::Signer<T> for PairSigner<T>
where
    T::Signature: From<subxt::utils::MultiSignature>,
{
    fn account_id(&self) -> T::AccountId {
        self.account_id.clone()
    }

    fn address(&self) -> T::Address {
        self.account_id.clone().into()
    }

    fn sign(&self, signer_payload: &[u8]) -> T::Signature {
        subxt::utils::MultiSignature::Sr25519(self.signer.sign(signer_payload).0).into()
    }
<<<<<<< HEAD
}

#[async_trait]
#[auto_impl(Arc)]
pub trait PalletSubmitter: Send + Sync + 'static {
    async fn submit_job_result(
        &self,
        role_type: roles::RoleType,
        job_id: u64,

        result: jobs::JobResult<
            MaxParticipants,
            MaxKeyLen,
            MaxSignatureLen,
            MaxDataLen,
            MaxProofLen,
            MaxAdditionalParamsLen,
        >,
    ) -> Result<(), crate::Error>;
}

pub struct SubxtPalletSubmitter<C, S>
where
    C: subxt::Config,
    S: subxt::tx::Signer<C>,
{
    subxt_client: OnlineClient<C>,
    signer: S,
    logger: DebugLogger,
}

#[async_trait]
impl<C, S> PalletSubmitter for SubxtPalletSubmitter<C, S>
where
    C: subxt::Config + Send + Sync + 'static,
    S: subxt::tx::Signer<C> + Send + Sync + 'static,
    C::AccountId: std::fmt::Display + Send + Sync + 'static,
    C::Hash: std::fmt::Display,
    <C::ExtrinsicParams as subxt::config::ExtrinsicParams<C>>::Params:
        Default + Send + Sync + 'static,
{
    async fn submit_job_result(
        &self,
        role_type: roles::RoleType,
        job_id: u64,
        result: jobs::JobResult<
            MaxParticipants,
            MaxKeyLen,
            MaxSignatureLen,
            MaxDataLen,
            MaxProofLen,
            MaxAdditionalParamsLen,
        >,
    ) -> Result<(), crate::Error> {
        let tx = api::tx()
            .jobs()
            .submit_job_result(role_type, job_id, result);
        match self.submit(&tx).await {
            Ok(hash) => {
                self.logger.info(format!(
                    "({}) Job result submitted for job_id: {job_id} at block: {hash}",
                    self.signer.account_id(),
                ));
                Ok(())
            }
            Err(err) if err.to_string().contains("JobNotFound") => {
                self.logger.warn(format!(
                    "({}) Job not found for job_id: {job_id}",
                    self.signer.account_id(),
                ));
                Ok(())
            }
            Err(err) => {
                return Err(crate::Error::ClientError {
                    err: format!("Failed to submit job result: {err:?}"),
                })
            }
        }
    }
}

impl<C, S> SubxtPalletSubmitter<C, S>
where
    C: subxt::Config,
    C::AccountId: std::fmt::Display,
    S: subxt::tx::Signer<C>,
    C::Hash: std::fmt::Display,
    <C::ExtrinsicParams as subxt::config::ExtrinsicParams<C>>::Params: Default,
{
    pub async fn new(signer: S, logger: DebugLogger) -> Result<Self, crate::Error> {
        let subxt_client =
            OnlineClient::<C>::new()
                .await
                .map_err(|err| crate::Error::ClientError {
                    err: format!("Failed to setup api: {err:?}"),
                })?;
        Ok(Self::with_client(subxt_client, signer, logger))
    }

    pub fn with_client(subxt_client: OnlineClient<C>, signer: S, logger: DebugLogger) -> Self {
        Self {
            subxt_client,
            signer,
            logger,
        }
    }

    async fn submit<Call: Payload>(&self, call: &Call) -> anyhow::Result<C::Hash> {
        if let Some(details) = call.validation_details() {
            self.logger.trace(format!(
                "({}) Submitting {}.{}",
                self.signer.account_id(),
                details.pallet_name,
                details.call_name
            ));
        }
        Ok(self
            .subxt_client
            .tx()
            .sign_and_submit_then_watch_default(call, &self.signer)
            .await?
            .wait_for_finalized()
            .await?
            .block_hash())
    }
}

#[cfg(test)]
#[cfg(not(target_family = "wasm"))]
mod tests {

    use gadget_io::tokio;
    use tangle_subxt::{
        subxt::{tx::Signer, utils::AccountId32, PolkadotConfig},
        tangle_testnet_runtime::api,
        tangle_testnet_runtime::api::runtime_types::{
            bounded_collections::bounded_vec::BoundedVec,
            tangle_primitives::{jobs, roles},
        },
    };

    use super::*;

    #[gadget_io::tokio::test]
    #[ignore = "This test requires a running general node"]
    async fn subxt_pallet_submitter() -> anyhow::Result<()> {
        let logger = DebugLogger { id: "test".into() };
        let alice = subxt_signer::sr25519::dev::alice();
        let bob = subxt_signer::sr25519::dev::bob();
        let alice_account_id = alice.public_key().to_account_id();
        let bob_account_id = bob.public_key().to_account_id();
        let pallet_tx =
            SubxtPalletSubmitter::<PolkadotConfig, _>::new(alice.clone(), logger).await?;
        let dkg_phase_one = jobs::JobSubmission {
            expiry: 100u64,
            ttl: 100u64,
            fallback: jobs::FallbackOptions::Destroy,
            job_type: jobs::JobType::DKGTSSPhaseOne(jobs::tss::DKGTSSPhaseOneJobType {
                participants: BoundedVec::<AccountId32>(vec![alice_account_id, bob_account_id]),
                threshold: 1u8,
                permitted_caller: None,
                role_type: roles::tss::ThresholdSignatureRoleType::DfnsCGGMP21Secp256k1,
                hd_wallet: false,
                __ignore: Default::default(),
            }),
        };
        let tx = api::tx().jobs().submit_job(dkg_phase_one);
        let _hash = pallet_tx.submit(&tx).await?;
        Ok(())
    }
=======
>>>>>>> 57159531
}<|MERGE_RESOLUTION|>--- conflicted
+++ resolved
@@ -4,13 +4,8 @@
 use gadget_core::gadget::general::Client;
 use sp_core::Pair;
 use std::sync::Arc;
-<<<<<<< HEAD
-use subxt::tx::Payload;
-use tangle_subxt::subxt::{self, OnlineClient};
-=======
 #[cfg(feature = "substrate")]
 use tangle_subxt::subxt::{self};
->>>>>>> 57159531
 
 pub struct JobsClient<Env: GadgetEnvironment> {
     pub client: Arc<Env::Client>,
@@ -105,177 +100,4 @@
     fn sign(&self, signer_payload: &[u8]) -> T::Signature {
         subxt::utils::MultiSignature::Sr25519(self.signer.sign(signer_payload).0).into()
     }
-<<<<<<< HEAD
-}
-
-#[async_trait]
-#[auto_impl(Arc)]
-pub trait PalletSubmitter: Send + Sync + 'static {
-    async fn submit_job_result(
-        &self,
-        role_type: roles::RoleType,
-        job_id: u64,
-
-        result: jobs::JobResult<
-            MaxParticipants,
-            MaxKeyLen,
-            MaxSignatureLen,
-            MaxDataLen,
-            MaxProofLen,
-            MaxAdditionalParamsLen,
-        >,
-    ) -> Result<(), crate::Error>;
-}
-
-pub struct SubxtPalletSubmitter<C, S>
-where
-    C: subxt::Config,
-    S: subxt::tx::Signer<C>,
-{
-    subxt_client: OnlineClient<C>,
-    signer: S,
-    logger: DebugLogger,
-}
-
-#[async_trait]
-impl<C, S> PalletSubmitter for SubxtPalletSubmitter<C, S>
-where
-    C: subxt::Config + Send + Sync + 'static,
-    S: subxt::tx::Signer<C> + Send + Sync + 'static,
-    C::AccountId: std::fmt::Display + Send + Sync + 'static,
-    C::Hash: std::fmt::Display,
-    <C::ExtrinsicParams as subxt::config::ExtrinsicParams<C>>::Params:
-        Default + Send + Sync + 'static,
-{
-    async fn submit_job_result(
-        &self,
-        role_type: roles::RoleType,
-        job_id: u64,
-        result: jobs::JobResult<
-            MaxParticipants,
-            MaxKeyLen,
-            MaxSignatureLen,
-            MaxDataLen,
-            MaxProofLen,
-            MaxAdditionalParamsLen,
-        >,
-    ) -> Result<(), crate::Error> {
-        let tx = api::tx()
-            .jobs()
-            .submit_job_result(role_type, job_id, result);
-        match self.submit(&tx).await {
-            Ok(hash) => {
-                self.logger.info(format!(
-                    "({}) Job result submitted for job_id: {job_id} at block: {hash}",
-                    self.signer.account_id(),
-                ));
-                Ok(())
-            }
-            Err(err) if err.to_string().contains("JobNotFound") => {
-                self.logger.warn(format!(
-                    "({}) Job not found for job_id: {job_id}",
-                    self.signer.account_id(),
-                ));
-                Ok(())
-            }
-            Err(err) => {
-                return Err(crate::Error::ClientError {
-                    err: format!("Failed to submit job result: {err:?}"),
-                })
-            }
-        }
-    }
-}
-
-impl<C, S> SubxtPalletSubmitter<C, S>
-where
-    C: subxt::Config,
-    C::AccountId: std::fmt::Display,
-    S: subxt::tx::Signer<C>,
-    C::Hash: std::fmt::Display,
-    <C::ExtrinsicParams as subxt::config::ExtrinsicParams<C>>::Params: Default,
-{
-    pub async fn new(signer: S, logger: DebugLogger) -> Result<Self, crate::Error> {
-        let subxt_client =
-            OnlineClient::<C>::new()
-                .await
-                .map_err(|err| crate::Error::ClientError {
-                    err: format!("Failed to setup api: {err:?}"),
-                })?;
-        Ok(Self::with_client(subxt_client, signer, logger))
-    }
-
-    pub fn with_client(subxt_client: OnlineClient<C>, signer: S, logger: DebugLogger) -> Self {
-        Self {
-            subxt_client,
-            signer,
-            logger,
-        }
-    }
-
-    async fn submit<Call: Payload>(&self, call: &Call) -> anyhow::Result<C::Hash> {
-        if let Some(details) = call.validation_details() {
-            self.logger.trace(format!(
-                "({}) Submitting {}.{}",
-                self.signer.account_id(),
-                details.pallet_name,
-                details.call_name
-            ));
-        }
-        Ok(self
-            .subxt_client
-            .tx()
-            .sign_and_submit_then_watch_default(call, &self.signer)
-            .await?
-            .wait_for_finalized()
-            .await?
-            .block_hash())
-    }
-}
-
-#[cfg(test)]
-#[cfg(not(target_family = "wasm"))]
-mod tests {
-
-    use gadget_io::tokio;
-    use tangle_subxt::{
-        subxt::{tx::Signer, utils::AccountId32, PolkadotConfig},
-        tangle_testnet_runtime::api,
-        tangle_testnet_runtime::api::runtime_types::{
-            bounded_collections::bounded_vec::BoundedVec,
-            tangle_primitives::{jobs, roles},
-        },
-    };
-
-    use super::*;
-
-    #[gadget_io::tokio::test]
-    #[ignore = "This test requires a running general node"]
-    async fn subxt_pallet_submitter() -> anyhow::Result<()> {
-        let logger = DebugLogger { id: "test".into() };
-        let alice = subxt_signer::sr25519::dev::alice();
-        let bob = subxt_signer::sr25519::dev::bob();
-        let alice_account_id = alice.public_key().to_account_id();
-        let bob_account_id = bob.public_key().to_account_id();
-        let pallet_tx =
-            SubxtPalletSubmitter::<PolkadotConfig, _>::new(alice.clone(), logger).await?;
-        let dkg_phase_one = jobs::JobSubmission {
-            expiry: 100u64,
-            ttl: 100u64,
-            fallback: jobs::FallbackOptions::Destroy,
-            job_type: jobs::JobType::DKGTSSPhaseOne(jobs::tss::DKGTSSPhaseOneJobType {
-                participants: BoundedVec::<AccountId32>(vec![alice_account_id, bob_account_id]),
-                threshold: 1u8,
-                permitted_caller: None,
-                role_type: roles::tss::ThresholdSignatureRoleType::DfnsCGGMP21Secp256k1,
-                hd_wallet: false,
-                __ignore: Default::default(),
-            }),
-        };
-        let tx = api::tx().jobs().submit_job(dkg_phase_one);
-        let _hash = pallet_tx.submit(&tx).await?;
-        Ok(())
-    }
-=======
->>>>>>> 57159531
 }